package sarama

import (
	"errors"
	"sync"
	"time"
)

// ProducerConfig is used to pass multiple configuration options to NewProducer.
//
// If MaxBufferTime=MaxBufferBytes=0, messages will be delivered immediately and
// constantly, but if multiple messages are received while a roundtrip to kafka
// is in progress, they will both be combined into the next request. In this
// mode, errors are not returned from SendMessage, but over the Errors()
// channel.
//
// With MaxBufferTime and/or MaxBufferBytes set to values > 0, sarama will
// buffer messages before sending, to reduce traffic.
type ProducerConfig struct {
	Partitioner        Partitioner      // Chooses the partition to send messages to, or randomly if this is nil.
	RequiredAcks       RequiredAcks     // The level of acknowledgement reliability needed from the broker (defaults to no acknowledgement).
	Timeout            int32            // The maximum time in ms the broker will wait the receipt of the number of RequiredAcks.
	Compression        CompressionCodec // The type of compression to use on messages (defaults to no compression).
	MaxBufferBytes     uint32           // The maximum number of bytes to buffer per-broker before sending to Kafka.
	MaxBufferTime      uint32           // The maximum number of milliseconds to buffer messages before sending to a broker.
	MaxDeliveryRetries uint32           // The number of times to retry a failed message. You should always specify at least 1.
}

// Producer publishes Kafka messages. It routes messages to the correct broker
// for the provided topic-partition, refreshing metadata as appropriate, and
// parses responses for errors. You must call Close() on a producer to avoid
// leaks: it may not be garbage-collected automatically when it passes out of
// scope (this is in addition to calling Close on the underlying client, which
// is still necessary).
//
// If MaxBufferBytes=0 and MaxBufferTime=0, the Producer is considered to be
// operating in "synchronous" mode. This means that errors will be returned
// directly from calls to SendMessage. If either value is greater than zero, the
// Producer is operating in "asynchronous" mode, and you must read these return
// values back from the channel returned by Errors(). Note that you actually
// *must* read these error values: The channel has a fixed capacity, and the
// producer will block if it's full.
type Producer struct {
	client          *Client
	config          ProducerConfig
	brokerProducers map[*Broker]*brokerProducer
	m               sync.RWMutex
	errors          chan error
	deliveryLocks   map[topicPartition]chan bool
	dm              sync.RWMutex
}

type brokerProducer struct {
	mapM          sync.Mutex
	messages      map[topicPartition][]*produceMessage
	bufferedBytes uint32
	flushNow      chan bool
	broker        *Broker
	stopper       chan bool
	done          chan bool
	hasMessages   chan bool
}

type topicPartition struct {
	topic     string
	partition int32
}

// NewProducer creates a new Producer using the given client.
func NewProducer(client *Client, config *ProducerConfig) (*Producer, error) {
	if config == nil {
		config = new(ProducerConfig)
	}

	if config.RequiredAcks < -1 {
		return nil, ConfigurationError("Invalid RequiredAcks")
	}

	if config.Timeout < 0 {
		return nil, ConfigurationError("Invalid Timeout")
	}

	if config.MaxDeliveryRetries < 1 {
		Logger.Println("Warning: config.MaxDeliveryRetries is set dangerously low. This will lead to occasional data loss.")
	}

	if config.Partitioner == nil {
		config.Partitioner = NewRandomPartitioner()
	}

	if config.MaxBufferBytes == 0 {
		config.MaxBufferBytes = 1
	}

	return &Producer{
		client:          client,
		config:          *config,
		errors:          make(chan error, 16),
		deliveryLocks:   make(map[topicPartition]chan bool),
		brokerProducers: make(map[*Broker]*brokerProducer),
	}, nil
}

// When operating in asynchronous mode, provides access to errors generated
// while parsing ProduceResponses from kafka. Should never be called in
// synchronous mode.
func (p *Producer) Errors() chan error {
	return p.errors
}

// Close shuts down the producer and flushes any messages it may have buffered.
// You must call this function before a producer object passes out of scope, as
// it may otherwise leak memory. You must call this before calling Close on the
// underlying client.
// TODO: This should lock something.
func (p *Producer) Close() error {
	for _, bp := range p.brokerProducers {
		bp.Close()
	}
	return nil
}

// QueueMessage sends a message with the given key and value to the given topic.
// The partition to send to is selected by the Producer's Partitioner. To send
// strings as either key or value, see the StringEncoder type.
//
// QueueMessage uses buffering semantics to reduce the nubmer of requests to the
// broker. The buffer logic is tunable with config.MaxBufferBytes and
// config.MaxBufferTime.
//
// QueueMessage will return an error if it's unable to construct the message
// (unlikely), but network and response errors must be read from Errors(), since
// QueueMessage uses asynchronous delivery. Note that you MUST read back from
// Errors(), otherwise the producer will stall after some number of errors.
//
// If you care about message ordering, you should not call QueueMessage and
// SendMessage on the same Producer.
func (p *Producer) QueueMessage(topic string, key, value Encoder) error {
	return p.genericSendMessage(topic, key, value, false)
}

// SendMessage sends a message with the given key and value to the given topic.
// The partition to send to is selected by the Producer's Partitioner. To send
// strings as either key or value, see the StringEncoder type.
//
// Unlike QueueMessage, SendMessage operates synchronously, and will block until
// the response is received from the broker, returning any error generated in
// the process. Reading from Errors() may interfere with the operation of
// SendMessage().
//
// If you care about message ordering, you should not call QueueMessage and
// SendMessage on the same Producer.
func (p *Producer) SendMessage(topic string, key, value Encoder) (err error) {
	return p.genericSendMessage(topic, key, value, true)
}

func (p *Producer) genericSendMessage(topic string, key, value Encoder, synchronous bool) (err error) {
	var keyBytes, valBytes []byte

	if key != nil {
		if keyBytes, err = key.Encode(); err != nil {
			return err
		}
	}
	if value != nil {
		if valBytes, err = value.Encode(); err != nil {
			return err
		}
	}

	partition, err := p.choosePartition(topic, key)
	if err != nil {
		return err
	}

	msg := &produceMessage{
		tp:       topicPartition{topic, partition},
		key:      keyBytes,
		value:    valBytes,
		failures: 0,
		sync:     synchronous,
	}

	return msg.enqueue(p)
}

func (p *Producer) addMessage(msg *produceMessage) error {
	bp, err := p.brokerProducerFor(msg.tp)
	if err != nil {
		return err
	}
	bp.addMessage(msg, p.config.MaxBufferBytes)
	return nil
}

func (p *Producer) brokerProducerFor(tp topicPartition) (*brokerProducer, error) {
	broker, err := p.client.Leader(tp.topic, tp.partition)
	if err != nil {
		return nil, err
	}

	p.m.RLock()
	bp, ok := p.brokerProducers[broker]
	p.m.RUnlock()
	if !ok {
		p.m.Lock()
		bp, ok = p.brokerProducers[broker]
		if !ok {
			bp = p.newBrokerProducer(broker)
			p.brokerProducers[broker] = bp
		}
		p.m.Unlock()
	}

	return bp, nil
}

func (p *Producer) newBrokerProducer(broker *Broker) *brokerProducer {
	bp := &brokerProducer{
		messages:    make(map[topicPartition][]*produceMessage),
		flushNow:    make(chan bool, 1),
		broker:      broker,
		stopper:     make(chan bool),
		done:        make(chan bool),
		hasMessages: make(chan bool, 1),
	}

	maxBufferTime := time.Duration(p.config.MaxBufferTime) * time.Millisecond

	var wg sync.WaitGroup
	wg.Add(1)

	go func() {
		timer := time.NewTimer(maxBufferTime)
		wg.Done()
		for {
			select {
			case <-bp.flushNow:
				println("{{")
				bp.flush(p)
				println("}}")
			case <-timer.C:
				bp.flushIfAnyMessages(p)
			case <-bp.stopper:
				delete(p.brokerProducers, bp.broker)
				bp.flushIfAnyMessages(p)
				p.client.disconnectBroker(bp.broker)
				close(bp.flushNow)
				close(bp.hasMessages)
				close(bp.done)
				return
			}
			timer.Reset(maxBufferTime)
		}
	}()
	wg.Wait() // don't return until the G has started

	return bp
}

func (bp *brokerProducer) addMessage(msg *produceMessage, maxBufferBytes uint32) {
	bp.mapM.Lock()
	if msg.failures > 0 {
		// Prepend: Deliver first, before any more recently-added messages.
		bp.messages[msg.tp] = append([]*produceMessage{msg}, bp.messages[msg.tp]...)
	} else {
		// Append
		bp.messages[msg.tp] = append(bp.messages[msg.tp], msg)
	}
	bp.bufferedBytes += msg.byteSize()

	select {
	case bp.hasMessages <- true:
	default:
	}

	bp.mapM.Unlock()
	bp.flushIfOverCapacity(maxBufferBytes)
}

func (bp *brokerProducer) flushIfOverCapacity(maxBufferBytes uint32) {
	if bp.bufferedBytes > maxBufferBytes {
		select {
		case bp.flushNow <- true:
		default:
		}
	}
}

func (bp *brokerProducer) flushIfAnyMessages(p *Producer) {
	select {
	case <-bp.hasMessages:
		select {
		case bp.hasMessages <- true:
		default:
		}
		bp.flush(p)
	default:
	}
}

func (bp *brokerProducer) flush(p *Producer) {
	var prb produceRequestBuilder

	// only deliver messages for topic-partitions that are not currently being delivered.
	bp.mapM.Lock()
	for tp, messages := range bp.messages {
		if len(messages) > 0 && p.tryAcquireDeliveryLock(tp) {
			defer p.releaseDeliveryLock(tp)
			prb = append(prb, messages...)
			delete(bp.messages, tp)
		}
	}
	bp.mapM.Unlock()

	if len(prb) > 0 {
		bp.mapM.Lock()
		bp.bufferedBytes -= prb.byteSize()
		bp.mapM.Unlock()

<<<<<<< HEAD
		bp.flushRequest(p, prb, func(err error) {
			p.errors <- err
		})
	}
}

func (bp *brokerProducer) flushRequest(p *Producer, prb produceRequestBuilder, errorCb func(error)) {
	req := prb.toRequest(&p.config)
	response, err := bp.broker.Produce(p.client.id, req)
=======
	if p.config.Compression != CompressionNone {
		set := new(MessageSet)
		set.addMessage(&Message{Codec: CompressionNone, Key: keyBytes, Value: valBytes})
		valBytes, err = encode(set)
		if err != nil {
			return err
		}
	}

	request := &ProduceRequest{RequiredAcks: p.config.RequiredAcks, Timeout: p.config.Timeout}
	request.AddMessage(p.topic, partition, &Message{Codec: p.config.Compression, Key: keyBytes, Value: valBytes})
>>>>>>> 37608277

	switch err {
	case nil:
		break
	case EncodingError:
		// No sense in retrying; it'll just fail again. But what about all the other
		// messages that weren't invalid? Really, this is a "shit's broke real good"
		// scenario, so logging it and moving on is probably acceptable.
		Logger.Printf("[DATA LOSS] EncodingError! Dropped %d messages.\n", len(prb))
		errorCb(err)
		return
	default:
		bp.Close()

		overlimit := 0
		prb.reverseEach(func(msg *produceMessage) {
			if err := msg.reenqueue(p); err != nil {
				overlimit++
			}
		})
		if overlimit > 0 {
			Logger.Printf("[DATA LOSS] %d messages exceeded the retry limit of %d and were dropped.\n",
				overlimit, p.config.MaxDeliveryRetries)
			// TODO errorCb() ???
		}
		return
	}

	// When does this ever actually happen, and why don't we explode when it does?
	// This seems bad.
	if response == nil {
		errorCb(nil)
		return
	}

	for topic, d := range response.Blocks {
		for partition, block := range d {
			if block == nil {
				// IncompleteResponse. Here we just drop all the messages; we don't know whether
				// they were successfully sent or not. Non-ideal, but how often does it happen?
				Logger.Printf("[DATA LOSS] IncompleteResponse: up to %d messages for %s:%d are in an unknown state\n",
					len(prb), topic, partition)
			}
			switch block.Err {
			case NoError:
				// All the messages for this topic-partition were delivered successfully!
				// Unlock delivery for this topic-partition and discard the produceMessage objects.
				errorCb(nil)
			case UnknownTopicOrPartition, NotLeaderForPartition, LeaderNotAvailable:
				p.client.RefreshTopicMetadata(topic)

				overlimit := 0
				prb.reverseEach(func(msg *produceMessage) {
					if msg.hasTopicPartition(topic, partition) {
						if err := msg.reenqueue(p); err != nil {
							overlimit++
						}
					}
				})
				if overlimit > 0 {
					Logger.Printf("[DATA LOSS] %d messages exceeded the retry limit of %d and were dropped.\n",
						overlimit, p.config.MaxDeliveryRetries)
				}
			default:
				Logger.Printf("[DATA LOSS] Non-retriable error from kafka! Dropped up to %d messages for %s:%d.\n",
					len(prb), topic, partition)
			}
		}
	}
}

func (bp *brokerProducer) Close() error {
	select {
	case <-bp.stopper:
		return errors.New("already closed or closing")
	default:
		close(bp.stopper)
		<-bp.done
	}
	return nil
}

func (p *Producer) tryAcquireDeliveryLock(tp topicPartition) bool {
	p.dm.RLock()
	ch, ok := p.deliveryLocks[tp]
	p.dm.RUnlock()
	if !ok {
		p.dm.Lock()
		ch, ok = p.deliveryLocks[tp]
		if !ok {
			ch = make(chan bool, 1)
			p.deliveryLocks[tp] = ch
		}
		p.dm.Unlock()
	}

	select {
	case ch <- true:
		return true
	default:
		return false
	}
}

func (p *Producer) releaseDeliveryLock(tp topicPartition) {
	p.dm.RLock()
	ch := p.deliveryLocks[tp]
	p.dm.RUnlock()
	select {
	case <-ch:
	default:
		panic("Serious logic bug: releaseDeliveryLock called without acquiring lock first.")
	}
}

func (p *Producer) choosePartition(topic string, key Encoder) (int32, error) {
	partitions, err := p.client.Partitions(topic)
	if err != nil {
		return -1, err
	}

	numPartitions := int32(len(partitions))

	choice := p.config.Partitioner.Partition(key, numPartitions)

	if choice < 0 || choice >= numPartitions {
		return -1, InvalidPartition
	}

	return partitions[choice], nil
}<|MERGE_RESOLUTION|>--- conflicted
+++ resolved
@@ -8,20 +8,20 @@
 
 // ProducerConfig is used to pass multiple configuration options to NewProducer.
 //
-// If MaxBufferTime=MaxBufferBytes=0, messages will be delivered immediately and
+// If MaxBufferTime=MaxBufferedBytes=0, messages will be delivered immediately and
 // constantly, but if multiple messages are received while a roundtrip to kafka
 // is in progress, they will both be combined into the next request. In this
 // mode, errors are not returned from SendMessage, but over the Errors()
 // channel.
 //
-// With MaxBufferTime and/or MaxBufferBytes set to values > 0, sarama will
+// With MaxBufferTime and/or MaxBufferedBytes set to values > 0, sarama will
 // buffer messages before sending, to reduce traffic.
 type ProducerConfig struct {
 	Partitioner        Partitioner      // Chooses the partition to send messages to, or randomly if this is nil.
 	RequiredAcks       RequiredAcks     // The level of acknowledgement reliability needed from the broker (defaults to no acknowledgement).
 	Timeout            int32            // The maximum time in ms the broker will wait the receipt of the number of RequiredAcks.
 	Compression        CompressionCodec // The type of compression to use on messages (defaults to no compression).
-	MaxBufferBytes     uint32           // The maximum number of bytes to buffer per-broker before sending to Kafka.
+	MaxBufferedBytes   uint32           // The maximum number of bytes to buffer per-broker before sending to Kafka.
 	MaxBufferTime      uint32           // The maximum number of milliseconds to buffer messages before sending to a broker.
 	MaxDeliveryRetries uint32           // The number of times to retry a failed message. You should always specify at least 1.
 }
@@ -33,7 +33,7 @@
 // scope (this is in addition to calling Close on the underlying client, which
 // is still necessary).
 //
-// If MaxBufferBytes=0 and MaxBufferTime=0, the Producer is considered to be
+// If MaxBufferedBytes=0 and MaxBufferTime=0, the Producer is considered to be
 // operating in "synchronous" mode. This means that errors will be returned
 // directly from calls to SendMessage. If either value is greater than zero, the
 // Producer is operating in "asynchronous" mode, and you must read these return
@@ -88,8 +88,8 @@
 		config.Partitioner = NewRandomPartitioner()
 	}
 
-	if config.MaxBufferBytes == 0 {
-		config.MaxBufferBytes = 1
+	if config.MaxBufferedBytes == 0 {
+		config.MaxBufferedBytes = 1
 	}
 
 	return &Producer{
@@ -125,7 +125,7 @@
 // strings as either key or value, see the StringEncoder type.
 //
 // QueueMessage uses buffering semantics to reduce the nubmer of requests to the
-// broker. The buffer logic is tunable with config.MaxBufferBytes and
+// broker. The buffer logic is tunable with config.MaxBufferedBytes and
 // config.MaxBufferTime.
 //
 // QueueMessage will return an error if it's unable to construct the message
@@ -189,7 +189,7 @@
 	if err != nil {
 		return err
 	}
-	bp.addMessage(msg, p.config.MaxBufferBytes)
+	bp.addMessage(msg, p.config.MaxBufferedBytes)
 	return nil
 }
 
@@ -236,9 +236,7 @@
 		for {
 			select {
 			case <-bp.flushNow:
-				println("{{")
 				bp.flush(p)
-				println("}}")
 			case <-timer.C:
 				bp.flushIfAnyMessages(p)
 			case <-bp.stopper:
@@ -318,7 +316,8 @@
 		bp.bufferedBytes -= prb.byteSize()
 		bp.mapM.Unlock()
 
-<<<<<<< HEAD
+		// TODO: Compression probably discards messages because they need to be wrapped in a MessageSet or something.
+
 		bp.flushRequest(p, prb, func(err error) {
 			p.errors <- err
 		})
@@ -328,19 +327,6 @@
 func (bp *brokerProducer) flushRequest(p *Producer, prb produceRequestBuilder, errorCb func(error)) {
 	req := prb.toRequest(&p.config)
 	response, err := bp.broker.Produce(p.client.id, req)
-=======
-	if p.config.Compression != CompressionNone {
-		set := new(MessageSet)
-		set.addMessage(&Message{Codec: CompressionNone, Key: keyBytes, Value: valBytes})
-		valBytes, err = encode(set)
-		if err != nil {
-			return err
-		}
-	}
-
-	request := &ProduceRequest{RequiredAcks: p.config.RequiredAcks, Timeout: p.config.Timeout}
-	request.AddMessage(p.topic, partition, &Message{Codec: p.config.Compression, Key: keyBytes, Value: valBytes})
->>>>>>> 37608277
 
 	switch err {
 	case nil:
